__author__ = "Antoine Richard"
__copyright__ = (
    "Copyright 2023, Space Robotics Lab, SnT, University of Luxembourg, SpaceR"
)
__license__ = "GPL"
__version__ = "1.0.0"
__maintainer__ = "Antoine Richard"
__email__ = "antoine.richard@uni.lu"
__status__ = "development"

from pxr import Gf

from std_msgs.msg import String, Empty
from geometry_msgs.msg import PoseStamped
from rclpy.node import Node

from src.robots.robot import RobotManager


class ROS_RobotManager(Node):
    """
    ROS2 node that manages the robots."""

    def __init__(self) -> None:
        super().__init__("Robot_spawn_manager_node")
<<<<<<< HEAD
        spawning_pose_list = [
            {
                "position": Gf.Vec3d(1.5, -0.5, 0.25),
                "orientation": Gf.Quatd(0.707, Gf.Vec3d(0, 0, 0.707)),
            },
            {
                "position": Gf.Vec3d(2.5, -0.5, 0.25),
                "orientation": Gf.Quatd(0.707, Gf.Vec3d(0, 0, 0.707)),
            },
            {
                "position": Gf.Vec3d(3.5, -0.5, 0.25),
                "orientation": Gf.Quatd(0.707, Gf.Vec3d(0, 0, 0.707)),
            },
            {
                "position": Gf.Vec3d(4.5, -0.5, 0.25),
                "orientation": Gf.Quatd(0.707, Gf.Vec3d(0, 0, 0.707)),
            },
            {
                "position": Gf.Vec3d(5.5, -0.5, 0.25),
                "orientation": Gf.Quatd(0.707, Gf.Vec3d(0, 0, 0.707)),
            },
        ]
        self.RM = RobotManager(
            spawning_pose_list,
            is_ROS2=True,
            max_robots=len(spawning_pose_list),
            robots_root="/Robots",
        )

        self.create_subscription(
            PoseStamped, "/Lunalab/Robots/Spawn", self.spawnRobot, 1
        )
        self.create_subscription(
            PoseStamped, "/Lunalab/Robots/Teleport", self.teleportRobot, 1
        )
=======
        self.RM = RobotManager(is_ROS2=True, robots_root="/Robots")

        self.create_subscription(PoseStamped, "/Lunalab/Robots/Spawn", self.spawnRobot, 1)
        self.create_subscription(PoseStamped, "/Lunalab/Robots/Teleport", self.teleportRobot, 1)
>>>>>>> 53f78e35
        self.create_subscription(String, "/Lunalab/Robots/Reset", self.resetRobot, 1)
        self.create_subscription(Empty, "/Lunalab/Robots/ResetAll", self.resetRobots, 1)

        self.domain_id = 0

        self.modifications = []

    def clearModifications(self) -> None:
        """
        Clears the list of modifications to be applied to the robots."""

        self.modifications = []

    def applyModifications(self) -> None:
        """
        Applies the list of modifications to the robots."""

        for mod in self.modifications:
            mod[0](*mod[1])
        self.clearModifications()

    def reset(self) -> None:
        """
        Resets the robots to their initial state."""

        self.clearModifications()
        self.resetRobots(0)

    def spawnRobot(self, data: PoseStamped) -> None:
        """
        Spawns a robot.

        Args:
            data (String): Name and path of the robot to spawn.
                           Must be in the format: robot_name:usd_path"""

        assert (
            len(data.header.frame_id.split(":")) == 2
        ), "The data should be in the format: robot_name:usd_path"
        robot_name, usd_path = data.header.frame_id.split(":")
        p = [data.pose.position.x, data.pose.position.y, data.pose.position.z]
        q = [
            data.pose.orientation.w,
            data.pose.orientation.x,
            data.pose.orientation.y,
            data.pose.orientation.z,
        ]
        self.modifications.append(
            [self.RM.addRobot, [usd_path, robot_name, p, q, self.domain_id]]
        )

    def teleportRobot(self, data: PoseStamped) -> None:
        """
        Teleports a robot.

        Args:
            data (Pose): Pose in ROS2 Pose format."""

        robot_name = data.header.frame_id
        p = [data.pose.position.x, data.pose.position.y, data.pose.position.z]
        q = [
            data.pose.orientation.x,
            data.pose.orientation.y,
            data.pose.orientation.z,
            data.pose.orientation.w,
        ]
        self.modifications.append([self.RM.teleportRobot, [robot_name, p, q]])

    def resetRobot(self, data: String) -> None:
        """
        Resets a robot.

        Args:
            data (String): Name of the robot to reset."""

        robot_name = data.data
        self.modifications.append([self.RM.resetRobot, [robot_name]])

    def resetRobots(self, data: Empty):
        """
        Resets all the robots.

        Args:
            data (Int32): Dummy argument."""

        self.modifications.append([self.RM.resetRobots, []])

    def cleanRobots(self):
        """
        Cleans the robots."""

        self.destroy_node()<|MERGE_RESOLUTION|>--- conflicted
+++ resolved
@@ -23,35 +23,7 @@
 
     def __init__(self) -> None:
         super().__init__("Robot_spawn_manager_node")
-<<<<<<< HEAD
-        spawning_pose_list = [
-            {
-                "position": Gf.Vec3d(1.5, -0.5, 0.25),
-                "orientation": Gf.Quatd(0.707, Gf.Vec3d(0, 0, 0.707)),
-            },
-            {
-                "position": Gf.Vec3d(2.5, -0.5, 0.25),
-                "orientation": Gf.Quatd(0.707, Gf.Vec3d(0, 0, 0.707)),
-            },
-            {
-                "position": Gf.Vec3d(3.5, -0.5, 0.25),
-                "orientation": Gf.Quatd(0.707, Gf.Vec3d(0, 0, 0.707)),
-            },
-            {
-                "position": Gf.Vec3d(4.5, -0.5, 0.25),
-                "orientation": Gf.Quatd(0.707, Gf.Vec3d(0, 0, 0.707)),
-            },
-            {
-                "position": Gf.Vec3d(5.5, -0.5, 0.25),
-                "orientation": Gf.Quatd(0.707, Gf.Vec3d(0, 0, 0.707)),
-            },
-        ]
-        self.RM = RobotManager(
-            spawning_pose_list,
-            is_ROS2=True,
-            max_robots=len(spawning_pose_list),
-            robots_root="/Robots",
-        )
+        self.RM = RobotManager(is_ROS2=True, robots_root="/Robots")
 
         self.create_subscription(
             PoseStamped, "/Lunalab/Robots/Spawn", self.spawnRobot, 1
@@ -59,12 +31,6 @@
         self.create_subscription(
             PoseStamped, "/Lunalab/Robots/Teleport", self.teleportRobot, 1
         )
-=======
-        self.RM = RobotManager(is_ROS2=True, robots_root="/Robots")
-
-        self.create_subscription(PoseStamped, "/Lunalab/Robots/Spawn", self.spawnRobot, 1)
-        self.create_subscription(PoseStamped, "/Lunalab/Robots/Teleport", self.teleportRobot, 1)
->>>>>>> 53f78e35
         self.create_subscription(String, "/Lunalab/Robots/Reset", self.resetRobot, 1)
         self.create_subscription(Empty, "/Lunalab/Robots/ResetAll", self.resetRobots, 1)
 
